--- conflicted
+++ resolved
@@ -189,7 +189,6 @@
 };
 template<> inline graph_type *problem_setup::g(){ return gg; }
 template<> inline graph_type_kcores *problem_setup::g(){ return g_kcores; }
-<<<<<<< HEAD
 template<> inline graph_type_kcores *problem_setup::g(testtype type){ return g_kcores; }
 template<> inline graph_type *problem_setup::g(testtype type){ 
    switch(type){
@@ -200,8 +199,6 @@
    return NULL;
 }
 
-=======
->>>>>>> 7b59c065
 
 static graphlab::glshared<clusters> CLUSTERS;
 
