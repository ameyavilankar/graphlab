--- conflicted
+++ resolved
@@ -96,41 +96,14 @@
     
     /** This class represents an edge with source() and target()*/
     class edge_type {
-<<<<<<< HEAD
-      private:
-        vertex_id_type _src;
-        vertex_id_type _tar;
-        edge_id_type _eid;
-        procid_t _owner;
-        bool _empty;
-        inline edge_id_type edge_id() const {
-          return _eid;
-        }
-        friend class distributed_graph;
-      public:
-        edge_type (vertex_id_type src, vertex_id_type tar,
-                  edge_id_type eid, procid_t owner): _src(src), _tar(tar),
-                  _eid(eid), _owner(owner), _empty(false) { }
-        edge_type () : _src(-1), _tar(-1), _eid(-1), _owner(-1), _empty(true) { }
-        inline vertex_id_type source() const {
-          ASSERT_FALSE(empty()); 
-          return _src;
-        }
-        inline vertex_id_type target() const { 
-          ASSERT_FALSE(empty());
-          return _tar;
-        }
-        procid_t owner() const {
-          return _owner;
-        }
-        bool empty() const { return _empty; }
-=======
     private:
       vertex_id_type _src;
       vertex_id_type _tar;
       edge_id_type _eid;
       procid_t _owner;
-      bool _empty;
+      bool _empty;      
+      inline edge_id_type edge_id() const { return _eid; }
+      friend class distributed_graph;
     public:
       edge_type (vertex_id_type src, vertex_id_type tar,
                  edge_id_type eid, procid_t owner):
@@ -138,10 +111,9 @@
       edge_type () : _src(-1), _tar(-1), _eid(-1), _owner(-1), _empty(true) { }
       inline vertex_id_type source() const { ASSERT_FALSE(empty()); return _src; }
       inline vertex_id_type target() const { ASSERT_FALSE(empty()); return _tar; }
-      inline edge_id_type edge_id() const { return _eid; }
+
       procid_t owner() const { return _owner; }
       bool empty() const { return _empty; }
->>>>>>> 96e65938
     }; // end of class edge_type.
 
 
@@ -204,15 +176,15 @@
       typedef local_edge_type reference;
     public:
       // Cosntructors
-      remote_edge_iterator (procid_t proc) : 
+      remote_edge_iterator(procid_t proc) : 
         offset(-1), empty(true), proc(proc) { }
 
-      remote_edge_iterator (procid_t proc, vertex_id_type _center, 
+      remote_edge_iterator(procid_t proc, vertex_id_type _center, 
                             size_t _offset, iterator_type _itype) : 
         proc(proc), center(_center), offset(_offset), 
         itype(_itype), empty(false) { }
 
-      remote_edge_iterator (const remote_edge_iterator& it) :
+      remote_edge_iterator(const remote_edge_iterator& it) :
         proc(it.proc), center(it.center), offset(it.offset), 
         itype(it.itype), empty(it.empty) { }
 
