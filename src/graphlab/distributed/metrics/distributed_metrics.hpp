--- conflicted
+++ resolved
@@ -75,63 +75,7 @@
         payload[i] = (i*17 + i); // Silly
     }
     received_payloads=0;
-<<<<<<< HEAD
-    // set self
-    set_value(bandwidth_key(dc->procid(), dc->procid()), 0.0);
-
-    for(int i=1; i<dc->numprocs(); i++) {
-      size_t targetthisround = (dc->procid() + i) % dc->numprocs();
-      // the cycle I am in is (dc->procid() + k * i) % dc->numprocs();
-      // what is the smallest id in this cycle?
-      // (probably related to the gcd of dc->numprocs() and i), but being lazy...
-      size_t lowestid = dc->numprocs();
-      size_t cyclelength = 0;
-
-      
-      for (size_t k = 0;k <= dc->numprocs(); ++k) {
-        size_t id_at_pos_k = (dc->procid() + k * i) % dc->numprocs();
-        lowestid = std::min(lowestid, id_at_pos_k);
-        // if this is not k = 0, and cycle length has not been set
-        // and I see my current id again, the cycle length must be k
-        // note that the <= is important in the for loop
-        if (k > 0 && id_at_pos_k == dc->procid() && cyclelength == 0) cyclelength = k;
-      }
-      
-      // ok then, now what is my position in the cycle?
-      size_t cyclepos = 0;
-      for (;cyclepos < dc->numprocs(); ++cyclepos) {
-        if ((lowestid + cyclepos * i) % dc->numprocs() == dc->procid()) break;
-      }
-      //std::cout << "stepsize: " << i << std::endl;
-      //std::cout << "cycle pos: " << cyclepos << " / " << cyclelength << std::endl;
-      // 3 phases are sufficient for any cycle length.
-      // if even length cycle, we first go even->odd and odd -> even
-      // if odd length cycle, we first go even->odd(excluding the last element in the cycle which will be odd->odd)
-      //                      then even->even
-      //                      then odd->even
-      
-      // I am send first if I my cycle position is odd and I am not the last element in the cycle
-      if (cyclepos % 2 == 0 && cyclepos != cyclelength - 1) {
-          dc->remote_callxs(targetthisround, distributed_metrics::remote_start_bandwidth_test, NULL, 0);
-          dc->remote_callxs(targetthisround, distributed_metrics::receive_bandwidth_test_payload, payload, BANDWIDTH_TEST_SIZE);
-          sleep(2);
-      }
-      dc->barrier();
-      // send if I my cycle position is odd and I am the last element in the cycle
-      if (cyclepos % 2 == 0 && cyclepos == cyclelength - 1) {
-          dc->remote_callxs(targetthisround, distributed_metrics::remote_start_bandwidth_test, NULL, 0);
-          dc->remote_callxs(targetthisround, distributed_metrics::receive_bandwidth_test_payload, payload, BANDWIDTH_TEST_SIZE);
-          sleep(2);
-      }
-      dc->barrier();
-      if (cyclepos % 2 == 1) {
-          dc->remote_callxs(targetthisround, distributed_metrics::remote_start_bandwidth_test, NULL, 0);
-          dc->remote_callxs(targetthisround, distributed_metrics::receive_bandwidth_test_payload, payload, BANDWIDTH_TEST_SIZE);
-          sleep(2);
-      }
-      dc->barrier();
-=======
-    
+ 
     std::vector<size_t> receiverlist;
     for(int i=0; i<dc->numprocs(); i++) {
         receiverlist.push_back(i);
@@ -145,8 +89,7 @@
         } else {
             set_value(bandwidth_key(dc->procid(), dc->procid()), 0.0);
         }
->>>>>>> c5a1cf16
-    }
+     }
     free(payload);
     
 
